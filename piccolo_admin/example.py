"""
An example of how to configure and run the admin.

Can be run from the command line using `python -m piccolo_admin.example`,
or `admin_demo`.
"""
import asyncio
import datetime
import decimal
import enum
import os
import random
import typing as t

import targ
from hypercorn.asyncio import serve
from hypercorn.config import Config
from piccolo.apps.user.tables import BaseUser
from piccolo.columns import (
    Array,
    BigInt,
    Boolean,
    ForeignKey,
    Integer,
    Interval,
    Numeric,
    Real,
    SmallInt,
<<<<<<< HEAD
    JSON,
=======
    Text,
    Timestamp,
    Varchar,
>>>>>>> f3dc3a1f
)
from piccolo.columns.readable import Readable
from piccolo.engine.postgres import PostgresEngine
from piccolo.engine.sqlite import SQLiteEngine
from piccolo.table import Table
from piccolo_api.session_auth.tables import SessionsBase

from piccolo_admin.endpoints import create_admin
<<<<<<< HEAD
from piccolo_admin.example_data import DIRECTORS, MOVIES, MOVIE_WORDS, STUDIOS
=======
from piccolo_admin.example_data import DIRECTORS, MOVIE_WORDS, MOVIES
>>>>>>> f3dc3a1f


class Sessions(SessionsBase):
    pass


class User(BaseUser, tablename="piccolo_user"):
    pass


class Director(Table, help_text="The main director for a movie."):
    class Gender(enum.Enum):
        male = "m"
        female = "f"
        non_binary = "n"

    name = Varchar(length=300, null=False)
    years_nominated = Array(
        base_column=Integer(),
        help_text=(
            "Which years this director was nominated for a best director "
            "Oscar."
        ),
    )
    gender = Varchar(length=1, choices=Gender)

    @classmethod
    def get_readable(cls):
        return Readable(template="%s", columns=[cls.name])


class Movie(Table):
    class Genre(int, enum.Enum):
        fantasy = 1
        sci_fi = 2
        documentary = 3
        horror = 4
        action = 5
        comedy = 6
        romance = 7
        musical = 8

    name = Varchar(length=300)
    rating = Real(help_text="The rating on IMDB.")
    duration = Interval()
    director = ForeignKey(references=Director)
    oscar_nominations = Integer()
    won_oscar = Boolean()
    description = Text()
    release_date = Timestamp()
    box_office = Numeric(digits=(5, 1), help_text="In millions of US dollars.")
    tags = Array(base_column=Varchar())
    barcode = BigInt(default=0)
    genre = SmallInt(choices=Genre, null=True)


class Studio(Table, help_text="A movie studio."):
    name = Varchar()
    facilities = JSON()


TABLE_CLASSES: t.Tuple[t.Type[Table]] = (
    Director,
    Movie,
    Studio,
    User,
    Sessions,
)
APP = create_admin(
    [Director, Movie, Studio], auth_table=User, session_table=Sessions
)


def set_engine(engine: str = "sqlite"):
    if engine == "postgres":
        db = PostgresEngine(config={"database": "piccolo_admin"})
    else:
        sqlite_path = os.path.join(os.path.dirname(__file__), "example.sqlite")
        db = SQLiteEngine(path=sqlite_path)

    for table_class in TABLE_CLASSES:
        table_class._meta._db = db


def create_schema(persist: bool = False):
    if not persist:
        for table_class in reversed(TABLE_CLASSES):
            table_class.alter().drop_table(if_exists=True).run_sync()

    for table_class in TABLE_CLASSES:
        table_class.create_table(if_not_exists=True).run_sync()


def populate_data(inflate: int = 0, engine: str = "sqlite"):
    """
    Populate the database with some example data.

    :param inflate:
        If set, this number of extra rows are inserted containing dummy data.
        This is useful for testing.

    """
    # Add some rows
    Director.insert(*[Director(**d) for d in DIRECTORS]).run_sync()
    Movie.insert(*[Movie(**m) for m in MOVIES]).run_sync()
    Studio.insert(*[Studio(**s) for s in STUDIOS]).run_sync()

    if engine == "postgres":
        # We need to update the sequence, as we explicitly set the IDs for the
        # directors we just inserted
        Director.raw(
            "SELECT setval('director_id_seq', max(id)) FROM director"
        ).run_sync()

    # Create a user for testing login
    user = User(
        username="piccolo",
        password="piccolo123",
        admin=True,
        email="admin@test.com",
        active=True,
    )
    user.save().run_sync()

    if inflate:
        try:
            import faker
        except ImportError:
            print(
                "Install faker to use this feature: "
                "`pip install piccolo_admin[faker]`"
            )
        else:
            fake = faker.Faker()
            remaining = inflate
            chunk_size = 100

            while remaining > 0:
                if remaining < chunk_size:
                    chunk_size = remaining
                    remaining = 0
                else:
                    remaining = remaining - chunk_size

                directors = []
                genders = ["m", "f", "n"]
                for _ in range(chunk_size):
                    gender = random.choice(genders)
                    if gender == "m":
                        name = fake.name_male()
                    elif gender == "f":
                        name = fake.name_female()
                    else:
                        name = fake.name_nonbinary()
                    directors.append(Director(name=name, gender=gender))

                Director.insert(*directors).run_sync()

                director_ids = (
                    Director.select(Director.id)
                    .order_by(Director.id, ascending=False)
                    .limit(chunk_size)
                    .output(as_list=True)
                    .run_sync()
                )

                movies = []
                genres = [i.value for i in Movie.Genre]
                for _ in range(chunk_size):
                    oscar_nominations = random.sample(
                        [0, 0, 0, 0, 0, 1, 1, 3, 5], 1
                    )[0]
                    won_oscar = oscar_nominations > 0
                    rating = (
                        random.randint(80, 100)
                        if won_oscar
                        else random.randint(1, 100)
                    ) / 10

                    movie = Movie(
                        name="{} {}".format(
                            fake.word().title(),
                            fake.word(ext_word_list=MOVIE_WORDS),
                        ),
                        rating=rating,
                        duration=datetime.timedelta(
                            minutes=random.randint(60, 210)
                        ),
                        director=random.sample(director_ids, 1)[0],
                        oscar_nominations=oscar_nominations,
                        won_oscar=won_oscar,
                        description=fake.sentence(30),
                        release_date=fake.date_time(),
                        box_office=decimal.Decimal(
                            str(random.randint(10, 1500) / 10)
                        ),
                        barcode=random.randint(1_000_000_000, 9_999_999_999),
                        genre=random.choice(genres),
                    )
                    movies.append(movie)

                Movie.insert(*movies).run_sync()


def run(persist: bool = False, engine: str = "sqlite", inflate: int = 0):
    """
    Start the Piccolo admin.

    :param persist:
        If True, we don't rebuild all of the data each time.
    :param engine:
        Options are sqlite and postgres. By default sqlite is used.
    :param inflate:
        If set, this number of extra rows are inserted containing dummy data.
        This is useful when you need to test with lots of data. Example
        `--inflate=10000`.

    """
    set_engine(engine)
    create_schema(persist=persist)

    if not persist:
        populate_data(inflate=inflate, engine=engine)

    # Server
    class CustomConfig(Config):
        use_reloader = True
        accesslog = "-"

    asyncio.run(serve(APP, CustomConfig()))


def main():
    cli = targ.CLI(description="Piccolo Admin")
    cli.register(run)
    cli.run(solo=True)


if __name__ == "__main__":
    main()<|MERGE_RESOLUTION|>--- conflicted
+++ resolved
@@ -17,6 +17,7 @@
 from hypercorn.config import Config
 from piccolo.apps.user.tables import BaseUser
 from piccolo.columns import (
+    JSON,
     Array,
     BigInt,
     Boolean,
@@ -26,13 +27,9 @@
     Numeric,
     Real,
     SmallInt,
-<<<<<<< HEAD
-    JSON,
-=======
     Text,
     Timestamp,
     Varchar,
->>>>>>> f3dc3a1f
 )
 from piccolo.columns.readable import Readable
 from piccolo.engine.postgres import PostgresEngine
@@ -41,11 +38,7 @@
 from piccolo_api.session_auth.tables import SessionsBase
 
 from piccolo_admin.endpoints import create_admin
-<<<<<<< HEAD
-from piccolo_admin.example_data import DIRECTORS, MOVIES, MOVIE_WORDS, STUDIOS
-=======
-from piccolo_admin.example_data import DIRECTORS, MOVIE_WORDS, MOVIES
->>>>>>> f3dc3a1f
+from piccolo_admin.example_data import DIRECTORS, MOVIE_WORDS, MOVIES, STUDIOS
 
 
 class Sessions(SessionsBase):
