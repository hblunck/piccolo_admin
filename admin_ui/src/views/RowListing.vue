<template>
    <BaseView>
        <template v-if="schema != undefined">
            <div class="left_column">
                <div class="title_bar">
                    <div class="title">
                        <h1>{{ tableName | readable }}</h1>
                        <Tooltip
                            :content="schema.help_text"
                            v-if="schema.help_text"
                        />
                    </div>
                    <div class="buttons">
                        <a
                            class="button"
                            href="#"
                            v-if="selectedRows.length > 0"
                            v-on:click.prevent="
                                showUpdateModal = !showUpdateModal
                            "
                        >
                            <font-awesome-icon icon="arrow-up" />
                            <span>Update {{ selectedRows.length }} rows</span>
                        </a>
                        <BulkDeleteButton
                            :selected="selectedRows.length"
                            v-if="selectedRows.length > 0"
                            v-on:triggered="deleteRows"
                        />

                        <router-link
                            :to="{
                                name: 'addRow',
                                params: { tableName: tableName }
                            }"
                            class="button"
                            v-on:click.prevent="showAddRow = true"
                        >
                            <font-awesome-icon icon="plus" />
                            <span>{{ $t("Add Row") }}</span>
                        </router-link>

                        <a
                            class="button"
                            href="#"
                            v-on:click.prevent="showSortModal = !showSortModal"
                        >
                            <font-awesome-icon icon="sort" />
                            <span>{{ $t("Sort") }}</span>
                        </a>

                        <a
                            class="button"
                            href="#"
                            v-on:click.prevent="showFilter = !showFilter"
                        >
                            <font-awesome-icon icon="filter" />
                            <span>
                                {{ showFilter ? $t("Hide") : $t("Show") }}
                                {{ $t("Filters") }}
                            </span>
                        </a>
                        <CSVButton :tableName="tableName" />
                    </div>
                </div>
                <p id="selected_count" v-if="selectedRows.length > 0">
                    <b>{{ selectedRows.length }}</b>
                    {{ $t("selected result(s) on") }}
                    <b>{{ $t("page") }} {{ currentPageNumber }}</b>
                </p>

                <div class="table_wrapper">
                    <transition name="fade">
                        <p v-show="loadingStatus" id="loading_indicator">
<<<<<<< HEAD
                            {{ $t("Loading") }} ...
=======
                            Loading ...
>>>>>>> 8b175bb9
                        </p>
                    </transition>

                    <transition name="fade">
                        <div v-if="!loadingStatus && rows != undefined">
                            <p v-if="rows.length == 0">
                                {{ $t("No results found") }}
                            </p>
                            <template v-else>
                                <table>
                                    <tr>
                                        <th>
                                            <input
                                                type="checkbox"
                                                v-model="allSelected"
                                                v-on:change="selectAllRows"
                                            />
                                        </th>
                                        <th
                                            v-bind:key="name"
                                            v-for="name in cellNames"
                                        >
                                            {{
                                                schema.properties[name]
                                                    ? schema.properties[name]
                                                          .title
                                                    : name
                                            }}
                                        </th>
                                        <th></th>
                                    </tr>

                                    <tr
                                        v-bind:key="row[pkName]"
                                        v-for="row in rows"
                                    >
                                        <td>
                                            <input
                                                :value="row[pkName]"
                                                @click="selectRow"
                                                type="checkbox"
                                                v-model="selectedRows"
                                            />
                                        </td>
                                        <td
                                            v-bind:key="name"
                                            v-for="name in cellNames"
                                        >
                                            <span
                                                class="link"
                                                v-if="name == pkName"
                                            >
                                                <router-link
                                                    :to="{
                                                        name: 'editRow',
                                                        params: {
                                                            tableName:
                                                                tableName,
                                                            rowID: row[name]
                                                        }
                                                    }"
                                                    >{{
                                                        row[name]
                                                    }}</router-link
                                                >
                                            </span>
                                            <span
                                                v-else-if="choicesLookup[name]"
                                            >
                                                {{
                                                    choicesLookup[name][
                                                        row[name]
                                                    ]
                                                }}
                                            </span>
                                            <span
                                                class="link"
                                                v-else-if="
                                                    isForeignKey(name) &
                                                    (row[name] !== null)
                                                "
                                            >
                                                <router-link
                                                    :to="{
                                                        name: 'editRow',
                                                        params: {
                                                            tableName:
                                                                getTableName(
                                                                    name
                                                                ),
                                                            rowID: row[name]
                                                        }
                                                    }"
                                                    >{{
                                                        row[name + "_readable"]
                                                    }}</router-link
                                                >
                                            </span>
                                            <span
                                                class="boolean"
                                                v-else-if="isBoolean(name)"
                                            >
                                                <font-awesome-icon
                                                    class="correct"
                                                    icon="check"
                                                    v-if="row[name] === true"
                                                />
                                                <font-awesome-icon
                                                    class="incorrect"
                                                    icon="times"
                                                    v-else
                                                />
                                            </span>
                                            <span v-else-if="isInterval(name)">
                                                {{ row[name] | humanReadable }}
                                            </span>
                                            <span v-else-if="isJSON(name)">
                                                <pre>{{
                                                    row[name]
                                                        | formatJSON
                                                        | abbreviate
                                                }}</pre>
                                            </span>
                                            <span v-else>{{
                                                row[name] | abbreviate
                                            }}</span>
                                        </td>

                                        <td>
                                            <span
                                                style="
                                                    position: relative;
                                                    display: block;
                                                    text-align: right;
                                                "
                                            >
                                                <a
                                                    class="subtle"
                                                    href="#"
                                                    v-on:click.prevent="
                                                        visibleDropdown =
                                                            visibleDropdown
                                                                ? undefined
                                                                : row[pkName]
                                                    "
                                                >
                                                    <font-awesome-icon
                                                        icon="ellipsis-v"
                                                    />
                                                </a>
                                                <DropDownMenu
                                                    v-if="
                                                        visibleDropdown ==
                                                        row[pkName]
                                                    "
                                                >
                                                    <li>
                                                        <router-link
                                                            :to="{
                                                                name: 'editRow',
                                                                params: {
                                                                    tableName:
                                                                        tableName,
                                                                    rowID: row[
                                                                        pkName
                                                                    ]
                                                                }
                                                            }"
                                                            class="subtle"
                                                            title="Edit Row"
                                                        >
                                                            <font-awesome-icon
                                                                icon="edit"
                                                            />Edit
                                                        </router-link>
                                                    </li>
                                                    <li>
                                                        <DeleteButton
                                                            :includeTitle="true"
<<<<<<< HEAD
                                                            class="
                                                                subtle
                                                                delete
                                                            "
=======
                                                            class="subtle delete"
>>>>>>> 8b175bb9
                                                            v-on:triggered="
                                                                deleteRow(
                                                                    row[pkName]
                                                                )
                                                            "
                                                        />
                                                    </li>
                                                </DropDownMenu>
                                            </span>
                                        </td>
                                    </tr>
                                </table>

                                <p id="result_count">
<<<<<<< HEAD
                                    {{ $t("Showing") }} {{ rows.length }}
                                    {{ $t("of") }} {{ rowCount }}
                                    {{ $t("result(s)") }}
=======
                                    Showing {{ rows.length }} of
                                    {{ rowCount }} result(s)
>>>>>>> 8b175bb9
                                </p>

                                <div class="pagination_wrapper">
                                    <Pagination :tableName="tableName" />
                                    <ChangePageSize />
                                </div>
                            </template>
                        </div>
                    </transition>
                </div>
            </div>

            <div class="right_column" v-if="showFilter">
                <RowFilter
                    :showFilterSidebar="showFilter"
                    @closeSideBar="closeSideBar"
                />
            </div>

            <AddRowModal
                :schema="schema"
                :tableName="tableName"
                v-if="showAddRow"
                v-on:addedRow="fetchRows"
                v-on:close="showAddRow = false"
            />

            <RowSortModal
                :schema="schema"
                :tableName="tableName"
                v-if="showSortModal"
                v-on:close="showSortModal = false"
            />

            <BulkUpdateModal
                :schema="schema"
                :tableName="tableName"
                :selectedRows="selectedRows"
                v-if="showUpdateModal"
                v-on:close="showUpdateModal = false"
            />
        </template>
    </BaseView>
</template>

<script lang="ts">
import Vue from "vue"
import { readableInterval } from "../utils"

import AddRowModal from "../components/AddRowModal.vue"
import BaseView from "./BaseView.vue"
import BulkUpdateModal from "../components/BulkUpdateModal.vue"
import BulkDeleteButton from "../components/BulkDeleteButton.vue"
import CSVButton from "../components/CSVButton.vue"
import DeleteButton from "../components/DeleteButton.vue"
import DropDownMenu from "../components/DropDownMenu.vue"
import ChangePageSize from "../components/ChangePageSize.vue"
import Pagination from "../components/Pagination.vue"
import RowFilter from "../components/RowFilter.vue"
import RowSortModal from "../components/RowSortModal.vue"
import Tooltip from "../components/Tooltip.vue"
import { APIResponseMessage, Choice, Choices, Schema } from "../interfaces"

export default Vue.extend({
    props: ["tableName"],
    data() {
        return {
            selectedRows: [],
            allSelected: false,
            showAddRow: false,
            showFilter: false,
            showSortModal: false,
            showUpdateModal: false,
            visibleDropdown: null
        }
    },
    components: {
        AddRowModal,
        BaseView,
        BulkUpdateModal,
        BulkDeleteButton,
        CSVButton,
        DeleteButton,
        DropDownMenu,
        Pagination,
        ChangePageSize,
        RowFilter,
        RowSortModal,
        Tooltip
    },
    computed: {
        cellNames() {
            const keys = []
            for (const key in this.rows[0]) {
                if (!key.endsWith("_readable")) {
                    keys.push(key)
                }
            }
            // display Piccolo ORM visible_columns
            const visibleColumns = keys.filter((column) =>
                this.schema.visible_column_names.includes(column)
            )
            return visibleColumns
        },
        rows() {
            return this.$store.state.rows
        },
        schema() {
            return this.$store.state.schema
        },
        rowCount() {
            return this.$store.state.rowCount
        },
        currentPageNumber() {
            return this.$store.state.currentPageNumber
        },
        loadingStatus() {
            return this.$store.state.loadingStatus
        },
        pkName() {
            return this.schema?.primary_key_name || "id"
        },
        // We create an object for quickly mapping a choice value to it's
        // display value. It maps column name -> choice value -> display value.
        // For example {'genre': {1: 'Sci-Fi'}}
        choicesLookup() {
            let schema: Schema = this.schema
            const output = {}

            for (const [columnName, config] of Object.entries(
                schema.properties
            )) {
                const choices: Choices = config.extra.choices

                const reducer = (accumulator: Object, choice: Choice) => {
                    accumulator[choice.value] = choice.display_name
                    return accumulator
                }

                if (choices) {
                    output[columnName] = Object.values(choices).reduce(
                        reducer,
                        {}
                    )
                } else {
                    output[columnName] = null
                }
            }
            return output
        }
    },
    filters: {
        abbreviate(value) {
            // We need to handle null values, and make sure text strings aren't
            // too long.
            if (value === null) {
                return null
            }
            let string = String(value)
            if (string.length > 100) {
                return string.substring(0, 80) + "..."
            }
            return string
        },
        humanReadable(value) {
            return readableInterval(value)
        },
        formatJSON(value) {
            return JSON.stringify(JSON.parse(value), null, 2)
        }
    },
    methods: {
        isForeignKey(name: string) {
            let property = this.schema.properties[name]
            return property != undefined ? property.extra.foreign_key : false
        },
        isBoolean(name: string) {
            return this.schema.properties[name]["type"] == "boolean"
        },
        isInterval(name: string) {
            return this.schema.properties[name]["format"] == "time-delta"
        },
        isJSON(name: string) {
            return this.schema.properties[name]["format"] == "json"
        },
        getTableName(name: string) {
            // Find the table name a foreign key refers to:
            return this.schema.properties[name].extra.to
        },
        closeSideBar(value) {
            this.showFilter = value
        },
        resetRowCheckbox() {
            this.allSelected = false
            this.selectedRows = []
        },
        selectRow() {
            this.allSelected = false
        },
        selectAllRows() {
            // Select all checkboxes and add row ids to selected array:
            if (this.allSelected) {
                this.selectedRows = this.rows.map((row) => row[this.pkName])
            } else {
                this.selectedRows = []
            }
        },
        showSuccess(contents: string) {
            var message: APIResponseMessage = {
                contents: contents,
                type: "success"
            }
            this.$store.commit("updateApiResponseMessage", message)
        },
        async deleteRow(rowID) {
            if (confirm(`Are you sure you want to delete row ${rowID}?`)) {
                console.log("Deleting!")
                await this.$store.dispatch("deleteRow", {
                    tableName: this.tableName,
                    rowID
                })
                await this.fetchRows()
                this.showSuccess("Successfully deleted row")
            }
        },
        async deleteRows() {
            if (confirm(`Are you sure you want to delete the selected rows?`)) {
                console.log("Deleting rows!")
                for (let i = 0; i < this.selectedRows.length; i++) {
                    await this.$store.dispatch("deleteRow", {
                        tableName: this.tableName,
                        rowID: this.selectedRows[i]
                    })
                }
                await this.fetchRows()
                this.showSuccess("Successfully deleted rows")
            }
        },
        async fetchRows() {
            await this.$store.dispatch("fetchRows")
        },
        async fetchSchema() {
            await this.$store.dispatch("fetchSchema", this.tableName)
        }
    },
    watch: {
        "$route.params.tableName": async function () {
            this.$store.commit("reset")
            this.$store.commit("updateCurrentTablename", this.tableName)
            await Promise.all([this.fetchRows(), this.fetchSchema()])
        },
        "$route.query": async function () {
            this.$store.commit(
                "updateFilterParams",
                this.$router.currentRoute.query
            )
            await this.fetchRows()
        },
        rows() {
            this.resetRowCheckbox()
        }
    },
    async mounted() {
        this.$store.commit("updateCurrentTablename", this.tableName)

        this.$store.commit(
            "updateFilterParams",
            this.$router.currentRoute.query
        )

        await Promise.all([this.fetchRows(), this.fetchSchema()])
    }
})
</script>

<style lang="less">
@import "../vars.less";

div.wrapper {
    div.title_bar {
        display: flex;
        flex-direction: row;
        align-items: center;
        padding: 0.5rem 0;

        @media (max-width: @mobile_width) {
            align-items: initial;
            flex-direction: column;
        }

        div.title {
            flex-grow: 1;
            display: flex;
            align-items: center;

            h1 {
                display: inline-block;
                text-transform: capitalize;
                margin: 0 0.5rem 0 0;
            }
        }

        p {
            flex-grow: 0;
        }

        div.buttons {
            box-sizing: border-box;
            cursor: pointer;
            display: flex;
            flex-direction: row;

            @media (max-width: @mobile_width) {
                width: 100%;
            }

            a.button {
                display: block;
                flex-grow: 0;
                font-weight: bold;
                text-decoration: none;
                margin-left: 0.25rem;
                box-sizing: border-box;
                padding: 0.2rem 0.5rem;
                text-align: center;

                &:hover {
                    color: white;
                }

                @media (max-width: @mobile_width) {
                    flex-grow: 1;

                    svg {
                        padding: 0 !important;
                    }
                }

                span {
                    @media (max-width: @mobile_width) {
                        display: block;
                    }
                }

                &:first-child {
                    margin-left: 0;
                }
            }
        }
    }

    div.left_column,
    div.right_column {
        overflow: auto;
        padding: 0.5rem;
    }

    div.left_column {
        width: 100%;
        padding: 0.5rem 0.8rem;

        div.table_wrapper {
            position: relative;

            p#loading_indicator {
                position: absolute;
                top: 0;
                left: 0;
            }

            .fade-enter-active,
            .fade-leave-active {
                transition: opacity 0.8s;
            }

            .fade-enter,
            .fade-leave-to {
                opacity: 0;
                transition: opacity 0s;
            }

            table {
                border-collapse: collapse;
                border-top: 1px solid rgba(255, 255, 255, 0.1);
                box-shadow: -1px 0px 2px 1px rgba(0, 0, 0, 0.1);
                width: 100%;

                tr {
                    text-align: left;

                    span.boolean {
                        padding-left: 0.5rem;

                        svg.correct {
                            color: @green;
                        }
                        svg.incorrect {
                            color: @red;
                        }
                    }
                }
                td {
                    font-size: 0.9em;
                }
                th {
                    font-size: 0.7em;
                    text-transform: uppercase;

                    &:last-child {
                        text-align: right;
                    }
                }
                td,
                th {
                    padding: 0.7rem;
                }
                td {
                    &.last-child {
                        text-align: right;
                        width: auto;
                    }

                    a {
                        text-decoration: none;

                        &.delete:hover {
                            color: @red;
                        }
                    }

                    ul {
                        padding: 0;
                        text-align: right;
                        min-width: 4rem;

                        li {
                            display: inline-block;
                            margin-left: 0.5rem;
                        }
                    }
                }
            }

            p#result_count,
            p#selected_count {
                font-size: 0.6em;
                text-transform: uppercase;
            }

            div.pagination_wrapper {
                display: flex;
                flex-direction: row;

                div {
                    flex-grow: 1;

                    &:last-child {
                        flex-grow: 0;
                    }
                }
            }
        }
    }

    div.right_column {
        border-left: 1px solid @border_color;
        box-sizing: border-box;
        padding: 0.5rem 0.8rem;
        width: 30rem;

        h1 {
            margin-top: 0.5rem;
        }

        @media (max-width: @mobile_width) {
            width: 110rem;
        }
    }
}
</style><|MERGE_RESOLUTION|>--- conflicted
+++ resolved
@@ -72,11 +72,7 @@
                 <div class="table_wrapper">
                     <transition name="fade">
                         <p v-show="loadingStatus" id="loading_indicator">
-<<<<<<< HEAD
-                            {{ $t("Loading") }} ...
-=======
                             Loading ...
->>>>>>> 8b175bb9
                         </p>
                     </transition>
 
@@ -256,14 +252,7 @@
                                                     <li>
                                                         <DeleteButton
                                                             :includeTitle="true"
-<<<<<<< HEAD
-                                                            class="
-                                                                subtle
-                                                                delete
-                                                            "
-=======
                                                             class="subtle delete"
->>>>>>> 8b175bb9
                                                             v-on:triggered="
                                                                 deleteRow(
                                                                     row[pkName]
@@ -278,14 +267,11 @@
                                 </table>
 
                                 <p id="result_count">
-<<<<<<< HEAD
                                     {{ $t("Showing") }} {{ rows.length }}
                                     {{ $t("of") }} {{ rowCount }}
                                     {{ $t("result(s)") }}
-=======
                                     Showing {{ rows.length }} of
                                     {{ rowCount }} result(s)
->>>>>>> 8b175bb9
                                 </p>
 
                                 <div class="pagination_wrapper">
