import Vue from 'vue'
import App from './App.vue'
import router from './router'
import store from './store'
<<<<<<< HEAD

/******************************************************************************
 Font Awesome */

import { FontAwesomeIcon } from '@fortawesome/vue-fontawesome'
import { library } from '@fortawesome/fontawesome-svg-core'
import {
    faAngleDown,
    faAngleLeft,
    faAngleRight,
    faAngleUp,
    faBars,
    faCheck,
    faEdit,
    faEllipsisV,
    faExternalLinkAlt,
    faFileCsv,
    faFilter,
    faHome,
    faInfoCircle,
    faKey,
    faLevelUpAlt,
    faMoon,
    faPlus,
    faQuestionCircle,
    faSignOutAlt,
    faSort,
    faStar,
    faSun,
    faTable,
    faTimes,
    faTools,
    faTrashAlt,
    faUser,
} from '@fortawesome/free-solid-svg-icons'
library.add(
    faAngleDown,
    faAngleLeft,
    faAngleRight,
    faAngleUp,
    faBars,
    faCheck,
    faEdit,
    faEllipsisV,
    faExternalLinkAlt,
    faFileCsv,
    faFilter,
    faHome,
    faInfoCircle,
    faKey,
    faLevelUpAlt,
    faMoon,
    faPlus,
    faQuestionCircle,
    faSignOutAlt,
    faSort,
    faStar,
    faSun,
    faTable,
    faTimes,
    faTools,
    faTrashAlt,
    faUser,
)
Vue.component('font-awesome-icon', FontAwesomeIcon)
=======
import './fontawesome'
>>>>>>> 3239f345

/*****************************************************************************/

import axios from 'axios'
import JSONBig from 'json-bigint'
import Cookies from 'js-cookie'

// Add the CSRF token
axios.interceptors.request.use(function (config) {
    if (
        ['POST', 'PUT', 'DELETE', 'PATCH'].indexOf(
            config.method.toUpperCase()
        ) != -1
    ) {
        const csrfToken = Cookies.get('csrftoken')
        config.headers['X-CSRFToken'] = csrfToken
    }
    return config
})

// Handle BigInt values
axios.defaults.transformResponse = [function (data) {
    if (typeof data === 'string') {
        try {
            data = JSONBig.parse(data);
        } catch (e) {
        }
    }
    return data;
}]

/*****************************************************************************/

Vue.filter('readable', function (value) {
    return value.split('_').join(' ')
})

/*****************************************************************************/

Vue.config.productionTip = false

new Vue({
    router,
    store,
    render: h => h(App)
}).$mount('#app')<|MERGE_RESOLUTION|>--- conflicted
+++ resolved
@@ -2,75 +2,7 @@
 import App from './App.vue'
 import router from './router'
 import store from './store'
-<<<<<<< HEAD
-
-/******************************************************************************
- Font Awesome */
-
-import { FontAwesomeIcon } from '@fortawesome/vue-fontawesome'
-import { library } from '@fortawesome/fontawesome-svg-core'
-import {
-    faAngleDown,
-    faAngleLeft,
-    faAngleRight,
-    faAngleUp,
-    faBars,
-    faCheck,
-    faEdit,
-    faEllipsisV,
-    faExternalLinkAlt,
-    faFileCsv,
-    faFilter,
-    faHome,
-    faInfoCircle,
-    faKey,
-    faLevelUpAlt,
-    faMoon,
-    faPlus,
-    faQuestionCircle,
-    faSignOutAlt,
-    faSort,
-    faStar,
-    faSun,
-    faTable,
-    faTimes,
-    faTools,
-    faTrashAlt,
-    faUser,
-} from '@fortawesome/free-solid-svg-icons'
-library.add(
-    faAngleDown,
-    faAngleLeft,
-    faAngleRight,
-    faAngleUp,
-    faBars,
-    faCheck,
-    faEdit,
-    faEllipsisV,
-    faExternalLinkAlt,
-    faFileCsv,
-    faFilter,
-    faHome,
-    faInfoCircle,
-    faKey,
-    faLevelUpAlt,
-    faMoon,
-    faPlus,
-    faQuestionCircle,
-    faSignOutAlt,
-    faSort,
-    faStar,
-    faSun,
-    faTable,
-    faTimes,
-    faTools,
-    faTrashAlt,
-    faUser,
-)
-Vue.component('font-awesome-icon', FontAwesomeIcon)
-=======
 import './fontawesome'
->>>>>>> 3239f345
 
 /*****************************************************************************/
 
