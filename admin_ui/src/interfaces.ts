export interface CreateRow {
    tableName: string
    data: object
}

export interface DeleteRow {
    tableName: string
    rowID: number
}

export interface UpdateRow {
    tableName: string
    rowID: number
    data: object
}


export interface FetchIdsConfig {
    tableName: string
    limit: number
    search: string
}

export interface FetchRowsConfig {
    tableName: string
    params: object
}


export interface FetchSingleRowConfig {
    tableName: string
    rowID: number
}

export interface APIResponseMessage {
    contents: string
    type: string
}

export interface SortByConfig {
    property: string
    ascending: boolean
}

export interface RowCountAPIResponse {
    count: number
    page_size: number
}


export interface TableReference {
    tableName: string
    columnName: string
}


export interface TableReferencesAPIResponse {
    references: TableReference[]
}

<<<<<<< HEAD

export interface User {
    id: Number
    username: String
    admin: Boolean
    active: Boolean
    superuser: Boolean
=======
/*****************************************************************************/

export interface Choice {
    display_name: string
    value: string
}

export interface Choices {
    [key: string]: Choice
}

/*****************************************************************************/

export interface Schema {
    title: string;
    type: string;
    properties: Properties;
    help_text: null;
}

export interface Properties {
    [key: string]: RowConfig;
}

export interface RowConfig {
    title: string;
    extra: RowConfigExtra;
    nullable: boolean;
    type: string;
    format?: string;
    maxLength?: number;
    items?: ArrayItems;
}

export interface RowConfigExtra {
    help_text: null | string;
    choices: Choices | null;
}

export interface ArrayItems {
    type: string;
>>>>>>> 3239f345
}<|MERGE_RESOLUTION|>--- conflicted
+++ resolved
@@ -58,7 +58,6 @@
     references: TableReference[]
 }
 
-<<<<<<< HEAD
 
 export interface User {
     id: Number
@@ -66,7 +65,8 @@
     admin: Boolean
     active: Boolean
     superuser: Boolean
-=======
+}
+
 /*****************************************************************************/
 
 export interface Choice {
@@ -108,5 +108,4 @@
 
 export interface ArrayItems {
     type: string;
->>>>>>> 3239f345
 }