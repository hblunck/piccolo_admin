import datetime
from unittest import TestCase
from unittest.mock import MagicMock

from piccolo.apps.user.tables import BaseUser
from piccolo.columns.column_types import (
    ForeignKey,
    Integer,
    Text,
    Timestamp,
    Varchar,
)
from piccolo.table import Table, create_db_tables_sync, drop_db_tables_sync
from piccolo_api.crud.hooks import Hook, HookType
from piccolo_api.session_auth.tables import SessionsBase
from starlette.testclient import TestClient

from piccolo_admin.endpoints import TableConfig, create_admin, get_all_tables
from piccolo_admin.example import APP
from piccolo_admin.version import __VERSION__


class TableA(Table):
    name = Varchar(length=100)


class TableB(Table):
    table_a = ForeignKey(TableA)


class TableC(Table):
    table_b = ForeignKey(TableB)


class TestGetAllTables(TestCase):
    def test_all_returned(self):
        tables = get_all_tables([TableC])
        self.assertEqual(tables, [TableC, TableB, TableA])


class Post(Table):
    name = Varchar(length=100)
    content = Text()
    created = Timestamp()
    rating = Integer()


class TestTableConfig(TestCase):
    def test_visible_columns(self):
        post_table = TableConfig(
            table_class=Post,
            visible_columns=[Post._meta.primary_key, Post.name],
        )
        self.assertEqual(
            post_table.get_visible_column_names(),
            ("id", "name"),
        )

    def test_exclude_visible_columns(self):
        post_table = TableConfig(
            table_class=Post,
            exclude_visible_columns=[Post._meta.primary_key, Post.name],
        )
        self.assertEqual(
            tuple(i._meta.name for i in post_table.get_visible_columns()),
            ("content", "created", "rating"),
        )

    def test_visible_exclude_columns_error(self):
        with self.assertRaises(ValueError):
            post_table = TableConfig(
                table_class=Post,
                visible_columns=[Post._meta.primary_key, Post.name],
                exclude_visible_columns=[Post._meta.primary_key],
            )
            post_table.get_visible_columns()

    def test_visible_filters(self):
        post_table = TableConfig(
            table_class=Post,
            visible_filters=[Post.name, Post.rating],
        )
        self.assertEqual(
            post_table.get_visible_filter_names(),
            ("name", "rating"),
        )

    def test_exclude_visible_filters(self):
        post_table = TableConfig(
            table_class=Post,
            exclude_visible_filters=[Post._meta.primary_key, Post.name],
        )
        self.assertEqual(
            tuple(i._meta.name for i in post_table.get_visible_filters()),
            ("content", "created", "rating"),
        )

    def test_visible_filters_error(self):
        with self.assertRaises(ValueError):
            post_table = TableConfig(
                table_class=Post,
                visible_filters=[Post.name],
                exclude_visible_filters=[Post.name, Post.rating],
            )
            post_table.get_visible_filters()


class TestAdminRouter(TestCase):
    def test_get_meta(self):
        client = TestClient(APP)

        response = client.get("/meta/")
        self.assertEqual(
            response.json(),
            {
                "piccolo_admin_version": __VERSION__,
                "site_name": "Piccolo Admin",
                "default_language": "english",
            },
        )
        self.assertEqual(response.status_code, 200)

    def test_get_root(self):
        client = TestClient(APP)

        response = client.get("/")
        self.assertEqual(response.status_code, 200)

    def test_auth_exception(self):
        client = TestClient(APP)

        response = client.get("/api/user/")
        self.assertEqual(response.json(), {"error": "Auth failed"})
        self.assertEqual(response.status_code, 401)

        response = client.get("/api/change-password/")
        self.assertEqual(response.json(), {"error": "Auth failed"})
        self.assertEqual(response.status_code, 401)


class TestForms(TestCase):
    credentials = {"username": "Bob", "password": "bob123"}

    def setUp(self):
        create_db_tables_sync(SessionsBase, BaseUser, if_not_exists=True)
        BaseUser.create_user_sync(
            **self.credentials, active=True, admin=True, superuser=True
        )

    def tearDown(self):
        SessionsBase.alter().drop_table().run_sync()
        BaseUser.alter().drop_table().run_sync()

    def test_forms(self):
        """
        Make sure the form listing can be retrieved, and the schema for a form.
        """
        client = TestClient(APP)

        # To get a CSRF cookie
        response = client.get("/")
        csrftoken = response.cookies["csrftoken"]

        # Login
        payload = dict(csrftoken=csrftoken, **self.credentials)
        client.post(
            "/auth/login/",
            json=payload,
            headers={"X-CSRFToken": csrftoken},
        )

        #######################################################################
        # List all forms

        response = client.get("/api/forms/")
        self.assertEqual(response.status_code, 200)
        self.assertEqual(
            response.json(),
            [
                {
                    "name": "Business email form",
                    "slug": "business-email-form",
                    "description": "Send an email to a business associate.",
                },
                {
                    "name": "Booking form",
                    "slug": "booking-form",
                    "description": "Make a booking for a customer.",
                },
            ],
        )

        #######################################################################
        # Now get the schema for a form

        response = client.get("/api/forms/business-email-form/schema/")
        self.assertEqual(response.status_code, 200)
        self.assertEqual(
            response.json(),
            {
                "title": "BusinessEmailModel",
                "type": "object",
                "properties": {
                    "email": {"title": "Email", "type": "string"},
                    "title": {
                        "default": "Enquiry",
                        "title": "Title",
                        "type": "string",
                    },
                    "content": {"title": "Content", "type": "string"},
                },
                "required": ["email", "content"],
            },
        )
        response = client.get("/api/forms/email-form/schema/")
        self.assertEqual(response.status_code, 404)
        self.assertEqual(response.content, b'{"detail":"No such form found"}')

        #######################################################################
        # Now get the FormConfig for a single form

        response = client.get("/api/forms/business-email-form/")
        self.assertEqual(response.status_code, 200)
        self.assertEqual(
            response.json(),
            {
                "name": "Business email form",
                "slug": "business-email-form",
                "description": "Send an email to a business associate.",
            },
        )
        response = client.get("/api/forms/no-such-form/")
        self.assertEqual(response.status_code, 404)
        self.assertEqual(response.content, b'{"detail":"No such form found"}')

    def test_post_form_success(self):
        client = TestClient(APP)

        # To get a CSRF cookie
        response = client.get("/")
        csrftoken = response.cookies["csrftoken"]

        # Login
        payload = dict(csrftoken=csrftoken, **self.credentials)
        client.post(
            "/auth/login/",
            json=payload,
            headers={"X-CSRFToken": csrftoken},
        )
        #######################################################################
        # Post a form

        form_payload = {
            "email": "director@director.com",
            "title": "Hello director",
            "content": "Hello from Piccolo Admin",
        }

        response = client.post(
            "/api/forms/business-email-form/",
            json=form_payload,
            headers={"X-CSRFToken": csrftoken},
        )

        self.assertEqual(response.status_code, 200)
        self.assertEqual(response.json(), {"message": "Email sent"})

        #######################################################################
        # Make sure async endpoints also work.

        form_payload = {
            "email": "customer@test.com",
            "name": "Bob Jones",
            "notes": "1 ticket",
        }

        response = client.post(
            "/api/forms/booking-form/",
            json=form_payload,
            headers={"X-CSRFToken": csrftoken},
        )

        self.assertEqual(response.status_code, 200)
        self.assertEqual(response.json(), {"message": "Booking complete"})

    def test_post_form_fail(self):
        client = TestClient(APP)

        # To get a CSRF cookie
        response = client.get("/")
        csrftoken = response.cookies["csrftoken"]

        # Login
        payload = dict(csrftoken=csrftoken, **self.credentials)
        client.post(
            "/auth/login/",
            json=payload,
            headers={"X-CSRFToken": csrftoken},
        )
        #######################################################################
        # Post a form with errors

        form_payload = {
            "email": "director",
            "title": "Hello director",
            "content": "Hello from Piccolo Admin",
        }

        response = client.post(
            "/api/forms/business-email-form/",
            json=form_payload,
            headers={"X-CSRFToken": csrftoken},
        )

        self.assertEqual(response.status_code, 400)


class TestTables(TestCase):
    credentials = {"username": "Bob", "password": "bob123"}

    def setUp(self):
        create_db_tables_sync(SessionsBase, BaseUser, if_not_exists=True)
        BaseUser.create_user_sync(
            **self.credentials, active=True, admin=True, superuser=True
        )

    def tearDown(self):
        drop_db_tables_sync(SessionsBase, BaseUser)

    def test_tables(self):
        """
        Make sure the table listing can be retrieved.
        """
        client = TestClient(APP)

        # To get a CSRF cookie
        response = client.get("/")
        csrftoken = response.cookies["csrftoken"]

        # Login
        payload = dict(csrftoken=csrftoken, **self.credentials)
        client.post(
            "/auth/login/",
            json=payload,
            headers={"X-CSRFToken": csrftoken},
        )

        #######################################################################
        # List all tables

        response = client.get("/api/tables/")
        self.assertEqual(response.status_code, 200)
        self.assertEqual(
            response.json(),
            ["movie", "director", "studio"],
        )

    def test_get_user(self):
        """
        Make sure the authenticaded user can be retrieved.
        """
        client = TestClient(APP)

        # To get a CSRF cookie
        response = client.get("/")
        csrftoken = response.cookies["csrftoken"]

        # Login
        payload = dict(csrftoken=csrftoken, **self.credentials)
        client.post(
            "/auth/login/",
            json=payload,
            headers={"X-CSRFToken": csrftoken},
        )

        #######################################################################
        # Auth user

        response = client.get("/api/user/")
        self.assertEqual(response.status_code, 200)
        self.assertEqual(
            response.json(),
            {"username": "Bob", "user_id": "1"},
        )

<<<<<<< HEAD
    def test_get_languages(self):
        client = TestClient(APP)

        # To get a CSRF cookie
        response = client.get("/")
        csrftoken = response.cookies["csrftoken"]

        # Login
        payload = dict(csrftoken=csrftoken, **self.credentials)
        client.post(
            "/auth/login/",
            json=payload,
            headers={"X-CSRFToken": csrftoken},
        )

        response = client.get("/api/languages/")
        self.assertEqual(response.status_code, 200)
        self.assertEqual(response.json()["english"]["language"], "english")

    def test_get_single_language(self):
        client = TestClient(APP)

        # To get a CSRF cookie
        response = client.get("/")
        csrftoken = response.cookies["csrftoken"]

        # Login
        payload = dict(csrftoken=csrftoken, **self.credentials)
        client.post(
            "/auth/login/",
            json=payload,
            headers={"X-CSRFToken": csrftoken},
        )

        response = client.get("/api/languages/english/")
        self.assertEqual(response.status_code, 200)
        self.assertEqual(response.json()["language"], "english")

    def test_get_language_failed(self):
        client = TestClient(APP)
=======

class TestHooks(TestCase):

    credentials = {"username": "Bob", "password": "bob123"}

    def setUp(self):
        create_db_tables_sync(SessionsBase, BaseUser, Post, if_not_exists=True)
        BaseUser.create_user_sync(
            **self.credentials, active=True, admin=True, superuser=True
        )

    def tearDown(self):
        drop_db_tables_sync(SessionsBase, BaseUser, Post)

    def test_hooks(self):
        """
        If a hook is passed to ``TableConfig``, make sure it gets called.
        """
        mock = MagicMock()

        def hook(row, mock: MagicMock = mock):
            mock()
            row.name = "New Post 1"
            return row

        app = create_admin(
            tables=[
                TableConfig(
                    table_class=Post,
                    hooks=[Hook(hook_type=HookType.pre_save, callable=hook)],
                )
            ]
        )

        client = TestClient(app)
>>>>>>> 19466e02

        # To get a CSRF cookie
        response = client.get("/")
        csrftoken = response.cookies["csrftoken"]

        # Login
        payload = dict(csrftoken=csrftoken, **self.credentials)
        client.post(
            "/auth/login/",
            json=payload,
            headers={"X-CSRFToken": csrftoken},
        )

<<<<<<< HEAD
        response = client.get("/api/languages/french/")
        self.assertEqual(response.status_code, 422)
        self.assertEqual(
            response.json(), {"error": "Language does not exist."}
        )
=======
        # Now try creating a new row
        response = client.post(
            "/api/tables/post/",
            json={
                "name": "New Post",
                "content": "Some content",
                "rating": 100,
                "created": datetime.datetime.now().isoformat(),
            },
            headers={"X-CSRFToken": csrftoken},
        )
        self.assertEqual(response.status_code, 201)

        # Make sure the row is created with the correct data (the hook modified
        # the name attribute).
        self.assertFalse(
            Post.exists().where(Post.name == "New Post").run_sync()
        )
        self.assertTrue(
            Post.exists().where(Post.name == "New Post 1").run_sync()
        )

        # Make sure the hook was only called once.
        mock.assert_called_once()
>>>>>>> 19466e02
<|MERGE_RESOLUTION|>--- conflicted
+++ resolved
@@ -383,7 +383,6 @@
             {"username": "Bob", "user_id": "1"},
         )
 
-<<<<<<< HEAD
     def test_get_languages(self):
         client = TestClient(APP)
 
@@ -424,7 +423,25 @@
 
     def test_get_language_failed(self):
         client = TestClient(APP)
-=======
+
+        # To get a CSRF cookie
+        response = client.get("/")
+        csrftoken = response.cookies["csrftoken"]
+
+        # Login
+        payload = dict(csrftoken=csrftoken, **self.credentials)
+        client.post(
+            "/auth/login/",
+            json=payload,
+            headers={"X-CSRFToken": csrftoken},
+        )
+
+        response = client.get("/api/languages/french/")
+        self.assertEqual(response.status_code, 422)
+        self.assertEqual(
+            response.json(), {"error": "Language does not exist."}
+        )
+
 
 class TestHooks(TestCase):
 
@@ -460,27 +477,19 @@
         )
 
         client = TestClient(app)
->>>>>>> 19466e02
-
-        # To get a CSRF cookie
-        response = client.get("/")
-        csrftoken = response.cookies["csrftoken"]
-
-        # Login
-        payload = dict(csrftoken=csrftoken, **self.credentials)
-        client.post(
-            "/auth/login/",
-            json=payload,
-            headers={"X-CSRFToken": csrftoken},
-        )
-
-<<<<<<< HEAD
-        response = client.get("/api/languages/french/")
-        self.assertEqual(response.status_code, 422)
-        self.assertEqual(
-            response.json(), {"error": "Language does not exist."}
-        )
-=======
+
+        # To get a CSRF cookie
+        response = client.get("/")
+        csrftoken = response.cookies["csrftoken"]
+
+        # Login
+        payload = dict(csrftoken=csrftoken, **self.credentials)
+        client.post(
+            "/auth/login/",
+            json=payload,
+            headers={"X-CSRFToken": csrftoken},
+        )
+
         # Now try creating a new row
         response = client.post(
             "/api/tables/post/",
@@ -504,5 +513,4 @@
         )
 
         # Make sure the hook was only called once.
-        mock.assert_called_once()
->>>>>>> 19466e02
+        mock.assert_called_once()